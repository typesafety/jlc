--- conflicted
+++ resolved
@@ -8,13 +8,9 @@
 dist/
 dist-newstyle/
 
-<<<<<<< HEAD
 jlc
 cabal.project.local
 tester/
-=======
+
 .stack-work
-stack.*
-
-jlc
->>>>>>> 9a1bcd3d
+stack.*